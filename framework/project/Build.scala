import sbt._
import Keys._
import com.typesafe.tools.mima.plugin.MimaPlugin.mimaDefaultSettings
import com.typesafe.tools.mima.plugin.MimaKeys.previousArtifact

object BuildSettings {
  import Resolvers._

  def propOr(name: String, value: String): String =
    (sys.props get name) orElse
    (sys.env get name) getOrElse
    value

  def boolProp(name: String, default: Boolean = false): Boolean =
    (sys.props get name) orElse
    (sys.env get name) filter
    (x => x == "true" || x == "") map
    (_ => true) getOrElse default

  val experimental = Option(System.getProperty("experimental")).filter(_ == "true").map(_ => true).getOrElse(false)

  val buildOrganization = "play"
  val buildVersion = propOr("play.version", "2.2-SNAPSHOT")
  val buildWithDoc = boolProp("generate.doc")
  val previousVersion = "2.1.0"
  val buildScalaVersion = propOr("scala.version", "2.10.0")
  // TODO - Try to compute this from SBT...
  val buildScalaVersionForSbt = propOr("play.sbt.scala.version", "2.9.2")
  val buildSbtVersion = propOr("play.sbt.version", "0.12.3")
  val buildSbtMajorVersion = "0.12"
  val buildSbtVersionBinaryCompatible = "0.12"

  lazy val PerformanceTest = config("pt") extend(Test)

  val playCommonSettings = Seq(
    organization := buildOrganization,
    version := buildVersion,
    scalaVersion := buildScalaVersion,
    scalaBinaryVersion := CrossVersion.binaryScalaVersion(buildScalaVersion),
    ivyLoggingLevel := UpdateLogging.DownloadOnly,
    publishTo := Some(publishingMavenRepository),
    javacOptions ++= Seq("-source", "1.6", "-target", "1.6", "-encoding", "UTF-8"),
    javacOptions in doc := Seq("-source", "1.6"),
    resolvers ++= typesafeResolvers,
<<<<<<< HEAD
    fork in Test := true
=======
    testOptions in Test += Tests.Filter(!_.endsWith("Benchmark")),
    testOptions in PerformanceTest ~= (_.filterNot(_.isInstanceOf[Tests.Filter]) :+ Tests.Filter(_.endsWith("Benchmark"))),
    parallelExecution in PerformanceTest := false
>>>>>>> 34346978
  )

  def PlaySharedJavaProject(name: String, dir: String, testBinaryCompatibility: Boolean = false): Project = {
    val bcSettings: Seq[Setting[_]] = if (testBinaryCompatibility) {
      mimaDefaultSettings ++ Seq(previousArtifact := Some("play" % name % previousVersion))
    } else Nil
    Project(name, file("src/" + dir))
      .configs(PerformanceTest)
      .settings(inConfig(PerformanceTest)(Defaults.testTasks) : _*)
      .settings(playCommonSettings: _*)
      .settings(bcSettings: _*)
      .settings(
        autoScalaLibrary := false,
        crossPaths := false,
        publishArtifact in packageDoc := buildWithDoc,
        publishArtifact in (Compile, packageSrc) := true)
  }

  def PlayRuntimeProject(name: String, dir: String): Project = {
    Project(name, file("src/" + dir))
      .configs(PerformanceTest)
      .settings(inConfig(PerformanceTest)(Defaults.testTasks) : _*)
      .settings(playCommonSettings: _*)
      .settings(mimaDefaultSettings: _*)
      .settings(com.typesafe.sbt.SbtScalariform.defaultScalariformSettings: _*)
      .settings(playRuntimeSettings(name): _*)
  }

  def playRuntimeSettings(name: String): Seq[Setting[_]] = Seq(
    previousArtifact := Some("play" %% name % previousVersion),
    scalacOptions ++= Seq("-encoding", "UTF-8", "-Xlint", "-deprecation", "-unchecked", "-feature"),
    publishArtifact in packageDoc := buildWithDoc,
    publishArtifact in (Compile, packageSrc) := true)

  def PlaySbtProject(name: String, dir: String): Project = {
    Project(name, file("src/" + dir))
      .settings(playCommonSettings: _*)
      .settings(com.typesafe.sbt.SbtScalariform.defaultScalariformSettings: _*)
      .settings(
        scalaVersion := buildScalaVersionForSbt,
        scalaBinaryVersion := CrossVersion.binaryScalaVersion(buildScalaVersionForSbt),
        publishTo := Some(publishingMavenRepository),
        publishArtifact in packageDoc := false,
        publishArtifact in (Compile, packageSrc) := false,
        scalacOptions ++= Seq("-encoding", "UTF-8", "-Xlint", "-deprecation", "-unchecked"))

  }

}

object Resolvers {

  import BuildSettings._

  val typesafeReleases = "Typesafe Releases Repository" at "http://repo.typesafe.com/typesafe/releases/"
  val typesafeSnapshots = "Typesafe Snapshots Repository" at "http://repo.typesafe.com/typesafe/snapshots/"
  val typesafeMavenReleases = "Typesafe Maven Releases Repository" at "https://typesafe.artifactoryonline.com/typesafe/maven-releases/"
  val typesafeMavenSnapshots = "Typesafe Maven Snapshots Repository" at "https://typesafe.artifactoryonline.com/typesafe/maven-snapshots/"
  val typesafeIvyReleases = Resolver.url("Typesafe Ivy Releases Repository", url("https://typesafe.artifactoryonline.com/typesafe/ivy-releases/"))(Resolver.ivyStylePatterns)
  val typesafeIvySnapshots = Resolver.url("Typesafe Ivy Snapshots Repository", url("https://typesafe.artifactoryonline.com/typesafe/ivy-snapshots/"))(Resolver.ivyStylePatterns)

  val isSnapshotBuild = buildVersion.endsWith("SNAPSHOT")
  val typesafeResolvers = if (isSnapshotBuild) Seq(typesafeReleases, typesafeSnapshots) else Seq(typesafeReleases)
  val publishingMavenRepository = if (isSnapshotBuild) typesafeMavenSnapshots else typesafeMavenReleases
  val publishingIvyRepository = if (isSnapshotBuild) typesafeIvySnapshots else typesafeIvyReleases
}


object PlayBuild extends Build {

  import Resolvers._
  import Dependencies._
  import BuildSettings._
  import Generators._
  import Tasks._

  lazy val SbtLinkProject = PlaySharedJavaProject("SBT-link", "sbt-link")
    .settings(libraryDependencies := link)

  lazy val TemplatesProject = PlayRuntimeProject("Templates", "templates")
    .settings(libraryDependencies := templatesDependencies)

  lazy val RoutesCompilerProject = PlaySbtProject("Routes-Compiler", "routes-compiler")
    .settings(libraryDependencies := routersCompilerDependencies)

  lazy val TemplatesCompilerProject = PlaySbtProject("Templates-Compiler", "templates-compiler")
    .settings(
      libraryDependencies := templatesCompilerDependencies,
      libraryDependencies <+= scalaVersion apply { sv =>
        "org.scala-lang" % "scala-compiler" % sv
      }
    )

  lazy val AnormProject = PlayRuntimeProject("Anorm", "anorm")

  lazy val IterateesProject = PlayRuntimeProject("Play-Iteratees", "iteratees")
    .settings(libraryDependencies := iterateesDependencies)

  lazy val FunctionalProject = PlayRuntimeProject("Play-Functional", "play-functional")

  lazy val DataCommonsProject = PlayRuntimeProject("Play-DataCommons", "play-datacommons")

  lazy val JsonProject = PlayRuntimeProject("Play-Json", "play-json")
    .settings(libraryDependencies := jsonDependencies)
    .dependsOn(IterateesProject, FunctionalProject, DataCommonsProject)

  lazy val PlayExceptionsProject = PlaySharedJavaProject("Play-Exceptions", "play-exceptions",
    testBinaryCompatibility = true)

  lazy val PlayProject = PlayRuntimeProject("Play", "play")
    .settings(
      libraryDependencies := runtime,
      sourceGenerators in Compile <+= sourceManaged in Compile map PlayVersion,
      mappings in(Compile, packageSrc) <++= scalaTemplateSourceMappings,
      parallelExecution in Test := false,
      sourceGenerators in Compile <+= (dependencyClasspath in TemplatesCompilerProject in Runtime, packageBin in TemplatesCompilerProject in Compile, scalaSource in Compile, sourceManaged in Compile, streams) map ScalaTemplates
    ).dependsOn(SbtLinkProject, PlayExceptionsProject, TemplatesProject, IterateesProject % "test->test;compile->compile", JsonProject)

  lazy val PlayJdbcProject = PlayRuntimeProject("Play-JDBC", "play-jdbc")
    .settings(libraryDependencies := jdbcDeps)
    .dependsOn(PlayProject)

  lazy val PlayJavaJdbcProject = PlayRuntimeProject("Play-Java-JDBC", "play-java-jdbc")
    .dependsOn(PlayJdbcProject, PlayJavaProject)

  lazy val PlayEbeanProject = PlayRuntimeProject("Play-Java-Ebean", "play-java-ebean")
    .settings(
      libraryDependencies := ebeanDeps ++ jpaDeps,
      compile in (Compile) <<= (dependencyClasspath in Compile, compile in Compile, classDirectory in Compile) map {
        (deps, analysis, classes) =>

        // Ebean (really hacky sorry)
          val cp = deps.map(_.data.toURL).toArray :+ classes.toURL
          val cl = new java.net.URLClassLoader(cp)

          val t = cl.loadClass("com.avaje.ebean.enhance.agent.Transformer").getConstructor(classOf[Array[URL]], classOf[String]).newInstance(cp, "debug=0").asInstanceOf[AnyRef]
          val ft = cl.loadClass("com.avaje.ebean.enhance.ant.OfflineFileTransform").getConstructor(
            t.getClass, classOf[ClassLoader], classOf[String], classOf[String]
          ).newInstance(t, ClassLoader.getSystemClassLoader, classes.getAbsolutePath, classes.getAbsolutePath).asInstanceOf[AnyRef]

          ft.getClass.getDeclaredMethod("process", classOf[String]).invoke(ft, "play/db/ebean/**")

          analysis
      }
    ).dependsOn(PlayJavaJdbcProject)

  lazy val PlayJpaProject = PlayRuntimeProject("Play-Java-JPA", "play-java-jpa")
    .settings(libraryDependencies := jpaDeps)
    .dependsOn(PlayJavaJdbcProject)

  lazy val PlayTestProject = PlayRuntimeProject("Play-Test", "play-test")
    .settings(
      libraryDependencies := testDependencies,
      parallelExecution in Test := false
    ).dependsOn(PlayProject)

  lazy val PlayJavaProject = PlayRuntimeProject("Play-Java", "play-java")
    .settings(libraryDependencies := javaDeps)
    .dependsOn(PlayProject)
    .dependsOn(PlayTestProject % "test")

  lazy val SbtPluginProject = PlaySbtProject("SBT-Plugin", "sbt-plugin")
    .settings(
      sbtPlugin := true,
      publishMavenStyle := false,
      libraryDependencies := sbtDependencies,
      libraryDependencies += "com.typesafe.sbteclipse" % "sbteclipse-plugin" % "2.1.1" extra("sbtVersion" -> buildSbtVersionBinaryCompatible, "scalaVersion" -> buildScalaVersionForSbt),
      libraryDependencies += "com.github.mpeltonen" % "sbt-idea" % "1.4.0" extra("sbtVersion" -> buildSbtVersionBinaryCompatible, "scalaVersion" -> buildScalaVersionForSbt),
      libraryDependencies += "org.specs2" %% "specs2" % "1.12.3" % "test" exclude("javax.transaction", "jta"),
      libraryDependencies += "org.scala-sbt" % "sbt" % buildSbtVersion % "provided",
      publishTo := Some(publishingIvyRepository)
    ).dependsOn(SbtLinkProject, PlayExceptionsProject, RoutesCompilerProject, TemplatesCompilerProject, ConsoleProject)

  // todo this can be 2.10 and not cross-versioned or anything.  GO HOG WILD JAMES!
  lazy val ConsoleProject = PlaySbtProject("Console", "console")
    .settings(
      libraryDependencies := consoleDependencies,
      sourceGenerators in Compile <+= sourceManaged in Compile map PlayVersion
    )

  lazy val PlayFiltersHelpersProject = PlayRuntimeProject("Filters-Helpers", "play-filters-helpers")
    .dependsOn(PlayProject)

  // This project is just for testing Play, not really a public artifact
  lazy val PlayIntegrationTestProject = PlayRuntimeProject("Play-Integration-Test", "play-integration-test")
    .dependsOn(PlayProject, PlayTestProject)

  import RepositoryBuilder._
  lazy val RepositoryProject = Project(
      "Play-Repository", file("repository"))
    .settings(localRepoCreationSettings:_*)
    .settings(
      localRepoProjectsPublished <<= (Seq(PlayProject, IterateesProject) map (publishLocal in _)).dependOn,
      addProjectsToRepository(publishedProjects),
      localRepoArtifacts ++= Seq(
        "org.scala-lang" % "scala-compiler" % BuildSettings.buildScalaVersion,
        "org.scala-lang" % "scala-compiler" % BuildSettings.buildScalaVersionForSbt,
        "org.scala-sbt" % "sbt" % BuildSettings.buildSbtVersion
      )
    )
    
  lazy val publishedProjects = Seq[ProjectReference](
    PlayProject,
    SbtLinkProject,
    AnormProject,
    TemplatesProject,
    TemplatesCompilerProject,
    IterateesProject,
    FunctionalProject,
    DataCommonsProject,
    JsonProject,
    RoutesCompilerProject,
    PlayProject,
    PlayJdbcProject,
    PlayJavaProject,
    PlayJavaJdbcProject,
    PlayEbeanProject,
    PlayJpaProject,
    SbtPluginProject,
    ConsoleProject,
    PlayTestProject,
    PlayExceptionsProject,
    PlayFiltersHelpersProject,
    PlayIntegrationTestProject
  )
    
  lazy val Root = Project(
    "Root",
    file("."))
    .settings(playCommonSettings: _*)
    .settings(
      libraryDependencies := (runtime ++ jdbcDeps),
      cleanFiles ++= Seq(file("../dist"), file("../repository/local")),
      generateAPIDocsTask,
      publish := {},
      generateDistTask
    )
    .aggregate(publishedProjects: _*)
}<|MERGE_RESOLUTION|>--- conflicted
+++ resolved
@@ -42,13 +42,10 @@
     javacOptions ++= Seq("-source", "1.6", "-target", "1.6", "-encoding", "UTF-8"),
     javacOptions in doc := Seq("-source", "1.6"),
     resolvers ++= typesafeResolvers,
-<<<<<<< HEAD
-    fork in Test := true
-=======
+    fork in Test := true,
     testOptions in Test += Tests.Filter(!_.endsWith("Benchmark")),
     testOptions in PerformanceTest ~= (_.filterNot(_.isInstanceOf[Tests.Filter]) :+ Tests.Filter(_.endsWith("Benchmark"))),
     parallelExecution in PerformanceTest := false
->>>>>>> 34346978
   )
 
   def PlaySharedJavaProject(name: String, dir: String, testBinaryCompatibility: Boolean = false): Project = {
