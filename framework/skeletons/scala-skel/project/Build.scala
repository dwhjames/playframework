--- conflicted
+++ resolved
@@ -13,11 +13,8 @@
       anorm
     )
 
-<<<<<<< HEAD
-    val main = play.Project(appName, appVersion, appDependencies, mainLang = SCALA).settings(
-=======
-    val main = PlayProject(appName, appVersion, appDependencies).settings(
->>>>>>> 0f42f5d2
+
+    val main = play.Project(appName, appVersion, appDependencies).settings(
       // Add your own project settings here      
     )
 
